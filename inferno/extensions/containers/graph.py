from collections import OrderedDict
import sys
import threading
import multiprocessing as mp
import copy
import gc

import networkx as nx
from networkx import is_directed_acyclic_graph, topological_sort
from torch import nn as nn

from ...utils import python_utils as pyu
from ...utils.exceptions import assert_
from ..layers.device import OnDevice
from ..layers.identity import Identity

__all__ = ['NNGraph', 'Graph']


class NNGraph(nx.DiGraph):
    """A NetworkX DiGraph, except that node and edge ordering matters."""
    # We don't copy torch tensors, only to have them deleted.
    ATTRIBUTES_TO_NOT_COPY = {'payload'}
    node_dict_factory = OrderedDict
    adjlist_dict_factory = OrderedDict

    def copy(self, **init_kwargs):
        new = type(self)(**init_kwargs)
        # Remove all attributes and copy only the graph structure
        for source, target in self.edges_iter():
            # Add new nodes
            new.add_node(source)
            new.add_node(target)
            # Copy attributes
            new.node[source].update(copy.deepcopy({key: value
                                                   for key, value in self.node[source].items()
                                                   if key not in self.ATTRIBUTES_TO_NOT_COPY}))
            new.node[target].update(copy.deepcopy({key: value
                                                   for key, value in self.node[target].items()
                                                   if key not in self.ATTRIBUTES_TO_NOT_COPY}))
            # Add new edge
            new.add_edge(copy.deepcopy(source), copy.deepcopy(target))
            old_edge_attributes = self[source][target]
            new_edge_attributes = {key: value for key, value in old_edge_attributes.items()
                                   if key not in self.ATTRIBUTES_TO_NOT_COPY}
            new_edge_attributes = copy.deepcopy(new_edge_attributes)
            new[source][target].update(new_edge_attributes)
        return new



class Graph(nn.Module):
    """
    A graph structure to build networks with complex architectures. The resulting graph model
    can be used like any other `torch.nn.Module`. The graph structure used behind the scenes
    is a `networkx.DiGraph`. This internal graph is exposed by the `apply_on_graph` method,
    which can be used with any NetworkX function (e.g. for plotting with matplotlib or GraphViz).

    Examples
    --------
    The naive inception module (without the max-pooling for simplicity) with ELU-layers of 64 units
    can be built as following, (assuming 64 input channels):

        >>> from inferno.extensions.layers.reshape import Concatenate
        >>> from inferno.extensions.layers.convolutional import ConvELU2D
        >>> import torch
        >>> from torch.autograd import Variable
        >>> # Build the model
        >>> inception_module = Graph()
        >>> inception_module.add_input_node('input')
        >>> inception_module.add_node('conv1x1', ConvELU2D(64, 64, 3), previous='input')
        >>> inception_module.add_node('conv3x3', ConvELU2D(64, 64, 3), previous='input')
        >>> inception_module.add_node('conv5x5', ConvELU2D(64, 64, 3), previous='input')
        >>> inception_module.add_node('cat', Concatenate(),
        >>>                           previous=['conv1x1', 'conv3x3', 'conv5x5'])
        >>> inception_module.add_output_node('output', 'cat')
        >>> # Build dummy variable
        >>> input = Variable(torch.rand(1, 64, 100, 100))
        >>> # Get output
        >>> output = inception_module(input)

    """
    def __init__(self, graph=None):
        """
        Construct the graph object.

        Parameters
        ----------
            graph : networkx.DiGraph or NNGraph
                Graph to build the object from (optional).
        """
        super(Graph, self).__init__()
        # Privates
        self._thread_to_graph_mapping = {}
        self._creator_thread = threading.get_ident()
        self._creator_pid = mp.current_process().pid
        # Publics
        if graph is not None:
            self.graph = graph
        else:
            self.graph = NNGraph()

    @property
    def graph(self):
        # `graph` needs to be different for every thread, because torch.nn.parallel.replicate does
        # not make a copy.
        graph = self._thread_to_graph_mapping.get(threading.get_ident())
        if graph is None:
            creator_thread_graph = self._thread_to_graph_mapping.get(self._creator_thread)
            assert creator_thread_graph is not None
            graph = creator_thread_graph.copy()
            # We don't need to clear payloads because the copy method of NNGraph copies only the
            # graph structure and not the attributes
            self._thread_to_graph_mapping.update({threading.get_ident(): graph})
        return graph

    @graph.setter
    def graph(self, value):
        assert_(isinstance(value, NNGraph), exception_type=TypeError)
        self._thread_to_graph_mapping.update({threading.get_ident(): value})

    def is_node_in_graph(self, name):
        """
        Checks whether a node is in the graph.

        Parameters
        ----------
        name : str
            Name of the node.

        Returns
        -------
        bool
        """
        return name in self.graph.node

    def is_source_node(self, name):
        """
        Checks whether a given node (by name) is a source node.
        A source node has no incoming edges.

        Parameters
        ----------
        name : str
            Name of the node.

        Returns
        -------
        bool

        Raises
        ------
        AssertionError
            if node is not found in the graph.
        """
        assert self.is_node_in_graph(name)
        return self.graph.in_degree(name) == 0

    def is_sink_node(self, name):
        """
        Checks whether a given node (by name) is a sink node.
        A sink node has no outgoing edges.

        Parameters
        ----------
        name : str
            Name of the node.

        Returns
        -------
        bool

        Raises
        ------
        AssertionError
            if node is not found in the graph.
        """
        assert self.is_node_in_graph(name)
        return self.graph.out_degree(name) == 0

    @property
    def output_nodes(self):
        """
        Gets a list of output nodes. The order is relevant and is the same as that
        in which the forward method returns its outputs.

        Returns
        -------
        list
            A list of names (str) of the output nodes.
        """
        return [name for name, node_attributes in self.graph.node.items()
                if node_attributes.get('is_output_node', False)]

    @property
    def input_nodes(self):
        """
        Gets a list of input nodes. The order is relevant and is the same as that
        in which the forward method accepts its inputs.

        Returns
        -------
        list
            A list of names (str) of the input nodes.
        """
        return [name for name, node_attributes in self.graph.node.items()
                if node_attributes.get('is_input_node', False)]

    @property
    def graph_is_valid(self):
        """Checks if the graph is valid."""
        # Check if the graph is a DAG
        is_dag = is_directed_acyclic_graph(self.graph)
        # Check if output nodes are sinks
        output_nodes_are_sinks = all([self.is_sink_node(name) for name in self.output_nodes])
        # Check inf input nodes are sources
        input_nodes_are_sources = all([self.is_source_node(name) for name in self.input_nodes])
        # TODO Check whether only input nodes are sources and only output nodes are sinks
        # Conclude
        is_valid = is_dag and output_nodes_are_sinks and input_nodes_are_sources
        return is_valid

    def assert_graph_is_valid(self):
        """Asserts that the graph is valid."""
        assert is_directed_acyclic_graph(self.graph), "Graph is not a DAG."
        for name in self.output_nodes:
            assert self.is_sink_node(name), "Output node {} is not a sink.".format(name)
            assert not self.is_source_node(name), "Output node {} is a source node. " \
                                                  "Make sure it's connected.".format(name)
        for name in self.input_nodes:
            assert self.is_source_node(name), "Input node {} is not a source.".format(name)
            assert not self.is_sink_node(name), "Input node {} is a sink node. " \
                                                "Make sure it's connected.".format(name)

    def add_node(self, name, module, previous=None):
        """
        Add a node to the graph.

        Parameters
        ----------
        name : str
            Name of the node. Nodes are identified by their names.

        module : torch.nn.Module
            Torch module for this node.

        previous : str or list of str
            (List of) name(s) of the previous node(s).

        Returns
        -------
        Graph
            self
        """
        assert isinstance(module, nn.Module)
        self.add_module(name, module)
        self.graph.add_node(name)
        if previous is not None:
            for _previous in pyu.to_iterable(previous):
                self.add_edge(_previous, name)
        return self

    def add_input_node(self, name):
        """
        Add an input to the graph. The order in which input nodes are added is the
        order in which the forward method accepts its inputs.

        Parameters
        ----------
        name : str
            Name of the input node.

        Returns
        -------
        Graph
            self
        """
        self.add_module(name, Identity())
        self.graph.add_node(name, is_input_node=True)
        return self

    def add_output_node(self, name, previous=None):
        """
        Add an output to the graph. The order in which output nodes are added is the
        order in which the forward method returns its outputs.

        Parameters
        ----------
        name : str
            Name of the output node.

        Returns
        -------
        Graph
            self
        """
        self.graph.add_node(name, is_output_node=True)
        if previous is not None:
            for _previous in pyu.to_iterable(previous):
                self.add_edge(_previous, name)
        return self

    def add_edge(self, from_node, to_node):
        """
        Add an edge between two nodes.

        Parameters
        ----------
        from_node : str
            Name of the source node.
        to_node : str
            Name of the target node.

        Returns
        -------
        Graph
            self

        Raises
        ------
        AssertionError
            if either of the two nodes is not in the graph,
            or if the edge is not 'legal'.
        """
        assert self.is_node_in_graph(from_node)
        assert self.is_node_in_graph(to_node)
        self.graph.add_edge(from_node, to_node)
        assert self.graph_is_valid
        return self

    def apply_on_graph(self, function, *args, **kwargs):
        """Applies a `function` on the internal graph."""
        return function(self, *args, **kwargs)

    def get_module_for_nodes(self, names):
        """
        Gets the `torch.nn.Module` object for nodes corresponding to `names`.

        Parameters
        ----------
        names : str or list of str
            Names of the nodes to fetch the modules of.

        Returns
        -------
        list or torch.nn.Module
            Module or a list of modules corresponding to `names`.

        """
        names = pyu.to_iterable(names)
        modules = []
        for name in names:
            assert self.is_node_in_graph(name), "Node '{}' is not in graph.".format(name)
            module = getattr(self, name, None)
            assert module is not None, "Node '{}' is in the graph but could not find a module " \
                                       "corresponding to it.".format(name)
            modules.append(module)
        return pyu.from_iterable(modules)

<<<<<<< HEAD
    def to_device(self, names, target_device, device_ordinal=None, asynchronous=False):
=======
    def to_device(self, names, target_device, device_ordinal=None, asynchron=False):
>>>>>>> 84e22bc3
        """Transfer nodes in the network to a specified device."""
        names = pyu.to_iterable(names)
        for name in names:
            assert self.is_node_in_graph(name), "Node '{}' is not in graph.".format(name)
            module = getattr(self, name, None)
            assert module is not None, "Node '{}' is in the graph but could not find a module " \
                                       "corresponding to it.".format(name)
            # Transfer
            module_on_device = OnDevice(module, target_device,
                                        device_ordinal=device_ordinal,
<<<<<<< HEAD
                                        asynchronous=asynchronous)
=======
                                        asynchron=asynchron)
>>>>>>> 84e22bc3
            setattr(self, name, module_on_device)
        return self

    def get_parameters_for_nodes(self, names, named=False):
        """Get parameters of all nodes listed in `names`."""
        if not named:
            parameters = (parameter
                          for module in pyu.to_iterable(self.get_module_for_nodes(names))
                          for parameter in module.parameters())
        else:
            parameters = ((name, parameter)
                          for module in pyu.to_iterable(self.get_module_for_nodes(names))
                          for name, parameter in module.named_parameters())
        return parameters

    def clear_payloads(self, graph=None):
        graph = self.graph if graph is None else graph
        for source, target in graph.edges_iter():
            if 'payload' in graph[source][target]:
                del graph[source][target]['payload']

    def forward_through_node(self, name, input=None):
        # If input is a tuple/list, it will NOT be unpacked.
        # Make sure the node is in the graph
        if input is None:
            # Make sure the node is not a source node
            assert not self.is_source_node(name), \
                "Node '{}' did not get an input but is a source node.".format(name)
            # Get input from payload
            incoming_edges = self.graph.in_edges(name)
            input = []
            for incoming, this in incoming_edges:
                # Append to input
                input.append(self.graph[incoming][this]['payload'])
                # Clear reference for the garbage collector to do its thing
                del self.graph[incoming][this]['payload']
        else:
            assert self.is_node_in_graph(name)
            # Convert input to list
            input = [input]
        # Get outputs
        try:
            outputs = pyu.to_iterable(getattr(self, name)(*input))
        except Exception as e:
            input_spec_string = "\n".join(["--[{}]-{}-->[{}]".format(incoming,
                                                                     tuple(_input.size()),
                                                                     this)
                                           for (incoming, this), _input in
                                           zip(self.graph.in_edges(name), input)])

            message = "In node '{}': {}\n" \
                      "Inputs to this node were:\n{}"\
                .format(name, str(e), input_spec_string)
            raise type(e)(message).with_traceback(sys.exc_info()[2])
        # Distribute outputs to outgoing payloads if required
        if not self.is_sink_node(name):
            outgoing_edges = self.graph.out_edges(name)
            if len(outputs) == 1:
                # Support for replication
                outputs *= len(outgoing_edges)
            # Make sure the number of outputs check out
            assert len(outputs) == len(outgoing_edges), \
                "Number of outputs from the model ({}) does not match the number " \
                "of out-edges ({}) in the graph for this node ('{}').".format(len(outputs),
                                                                              len(outgoing_edges),
                                                                              name)
            for (this, outgoing), output in zip(outgoing_edges, outputs):
                self.graph[this][outgoing].update({'payload': output})
        # Collect garbage to free some GPU memory?
        del input
        gc.collect()
        # Return outputs
        return pyu.from_iterable(outputs)

    def forward(self, *inputs):
        self.assert_graph_is_valid()
        input_nodes = self.input_nodes
        output_nodes = self.output_nodes
        assert len(inputs) == len(input_nodes), "Was expecting {} " \
                                                "arguments for as many input nodes, got {}."\
            .format(len(input_nodes), len(inputs))
        # Unpack inputs to input nodes
        for input, input_node in zip(inputs, input_nodes):
            self.forward_through_node(input_node, input=input)
        # Toposort the graph
        toposorted = topological_sort(self.graph)
        # Remove all input and output nodes
        toposorted = [name for name in toposorted
                      if name not in input_nodes and name not in output_nodes]
        # Since we'll be clearing payloads anyway, it makes no sense whatsoever
        # to evaluate sink nodes
        toposorted = [name for name in toposorted if not self.is_sink_node(name)]
        # Forward
        for node in toposorted:
            self.forward_through_node(node)
        # Read outputs from output nodes
        outputs = []
        for output_node in output_nodes:
            # Get all incoming edges to output node
            outputs_from_node = [self.graph[incoming][this]['payload']
                                 for incoming, this in self.graph.in_edges(output_node)]
            outputs.append(pyu.from_iterable(outputs_from_node))
        # Clear payloads for next pass
        self.clear_payloads()
        # Done.
        return pyu.from_iterable(outputs)<|MERGE_RESOLUTION|>--- conflicted
+++ resolved
@@ -357,11 +357,7 @@
             modules.append(module)
         return pyu.from_iterable(modules)
 
-<<<<<<< HEAD
     def to_device(self, names, target_device, device_ordinal=None, asynchronous=False):
-=======
-    def to_device(self, names, target_device, device_ordinal=None, asynchron=False):
->>>>>>> 84e22bc3
         """Transfer nodes in the network to a specified device."""
         names = pyu.to_iterable(names)
         for name in names:
@@ -372,11 +368,7 @@
             # Transfer
             module_on_device = OnDevice(module, target_device,
                                         device_ordinal=device_ordinal,
-<<<<<<< HEAD
                                         asynchronous=asynchronous)
-=======
-                                        asynchron=asynchron)
->>>>>>> 84e22bc3
             setattr(self, name, module_on_device)
         return self
 
